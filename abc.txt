hello 
I am Ritesh
<<<<<<< HEAD
Hello from brance b1
=======
Hello from b2
>>>>>>> fd491897
<|MERGE_RESOLUTION|>--- conflicted
+++ resolved
@@ -1,7 +1,4 @@
 hello 
 I am Ritesh
-<<<<<<< HEAD
 Hello from brance b1
-=======
-Hello from b2
->>>>>>> fd491897
+Hello from b2